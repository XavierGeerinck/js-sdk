/*
Copyright 2022 The Dapr Authors
Licensed under the Apache License, Version 2.0 (the "License");
you may not use this file except in compliance with the License.
You may obtain a copy of the License at
    http://www.apache.org/licenses/LICENSE-2.0
Unless required by applicable law or agreed to in writing, software
distributed under the License is distributed on an "AS IS" BASIS,
WITHOUT WARRANTIES OR CONDITIONS OF ANY KIND, either express or implied.
See the License for the specific language governing permissions and
limitations under the License.
*/

<<<<<<< HEAD
import { DaprServer, DaprClient } from "@dapr/dapr";
=======
import { DaprServer, DaprClient, ActorProxyBuilder, ActorId } from "dapr-client";
>>>>>>> 915260bf
import ParkingSensorImpl from "./ParkingSensorImpl";
import ParkingSensorInterface from "./ParkingSensorInterface";

const daprHost = "127.0.0.1";
const daprPort = "50000"; // Dapr Sidecar Port of this Example Server
const serverHost = "127.0.0.1"; // App Host of this Example Server
const serverPort = "50001"; // App Port of this Example Server

async function start() {
  const server = new DaprServer(serverHost, serverPort, daprHost, daprPort);
  const client = new DaprClient(daprHost, daprPort);

  logHeader("INITIALIZING")

  await server.actor.init(); // Let the server know we need actors
  server.actor.registerActor(ParkingSensorImpl); // Register the actor
  await server.start(); // Start the server

  log("Init", "Waiting for actors to be ready");
  await sleep(5*1000);

  const resRegisteredActors = await server.actor.getRegisteredActors();
  log("Init", `Registered Actor Types: ${JSON.stringify(resRegisteredActors)}`);

  logHeader("REGISTER ACTORS");
  
  const amount = 250;
  const actors = new Array(amount);
  const builder = new ActorProxyBuilder<ParkingSensorInterface>(ParkingSensorImpl, client);
  
  log("Registration", `Creating ${amount} Actors`);
  for (let i = 0; i < amount; i++) {
    actors[i] = builder.build(new ActorId(`parking-sensor-${i}`));
    await actors[i].carLeave();
  }

  logHeader("UPDATE SENSOR STATES");

  log("Simulate", "Waiting 10 seconds before starting");
  await sleep(10*1000);

  const isRunning = true;
  while (isRunning) {
    log("Simulate", "Simulating cars entering and leaving for 5% of the population");

    const populationSize = Math.floor(amount * 0.05);

    // Randomly put 10 on parked
    for (let i = 0; i < populationSize; i++) {
      const id = Math.floor(Math.random() * amount);
      await actors[id].carEnter();
    }

    // Randomly put 10 on empty
    for (let i = 0; i < populationSize; i++) {
      const id = Math.floor(Math.random() * amount);
      await actors[id].carLeave();
    }

    await sleep(5*1000);
  }
}

function log(identifier: string, message: string) {
  console.log(`[Dapr-JS][Actors][${identifier}] ${message}`);
}

function logHeader(message: string) {
  console.log("===============================================================");
  console.log(message);
  console.log("===============================================================");
}

async function sleep(ms: number): Promise<void> {
  return new Promise(resolve => setTimeout(resolve, ms));
}

start().catch((e) => {
  console.error(e);
  process.exit(1);
});<|MERGE_RESOLUTION|>--- conflicted
+++ resolved
@@ -11,11 +11,7 @@
 limitations under the License.
 */
 
-<<<<<<< HEAD
-import { DaprServer, DaprClient } from "@dapr/dapr";
-=======
-import { DaprServer, DaprClient, ActorProxyBuilder, ActorId } from "dapr-client";
->>>>>>> 915260bf
+import { ActorId, ActorProxyBuilder, DaprServer, DaprClient } from "@dapr/dapr";
 import ParkingSensorImpl from "./ParkingSensorImpl";
 import ParkingSensorInterface from "./ParkingSensorInterface";
 
