--- conflicted
+++ resolved
@@ -36,15 +36,8 @@
 ## Actor Implementation
 An actor implementation defines a class by extending the base type `AbstractActor` and implementing the actor interface (`ParkingSensorInterface` in this case). 
 
-<<<<<<< HEAD
-```javascript
+```ts
 import { AbstractActor } from "@dapr/dapr";
-=======
-The following code describes an actor implementation along with a few helper methods.
-
-```ts
-import { AbstractActor } from "dapr-client";
->>>>>>> 915260bf
 import ParkingSensorInterface from "./ParkingSensorInterface";
 
 export default class ParkingSensorImpl extends AbstractActor implements ParkingSensorInterface {
@@ -96,11 +89,7 @@
 After Actors are registered, create a Proxy object that implements `ParkingSensorInterface` using the `ActorProxyBuilder`. You can invoke the actor methods by directly calling methods on the Proxy object. Internally, it translates to making a network call to the Actor API and fetches the result back.
 
 ```javascript
-<<<<<<< HEAD
 import { DaprClient, DaprServer } from "@dapr/dapr";
-=======
-import { DaprClient, ActorId } from "dapr-client";
->>>>>>> 915260bf
 import ParkingSensorImpl from "./ParkingSensorImpl";
 import ParkingSensorInterface from "./ParkingSensorInterface";
 
@@ -123,18 +112,12 @@
 
 ## Using states with Actor
 
-<<<<<<< HEAD
-```javascript
-import { DaprClient, DaprServer } from "@dapr/dapr";
-import ParkingSensorImpl from "./ParkingSensorImpl";
-=======
 ```ts
 // ...
 
 const PARKING_SENSOR_PARKED_STATE_NAME = "parking-sensor-parked"
 
 const actor = builder.build(new ActorId("my-actor")) 
->>>>>>> 915260bf
 
 // SET state
 await actor.getStateManager().setState(PARKING_SENSOR_PARKED_STATE_NAME, true);
@@ -159,29 +142,6 @@
 
 ### Actor Timers
 ```javascript
-<<<<<<< HEAD
-import { DaprClient, DaprServer } from "@dapr/dapr";
-import ParkingSensorImpl from "./ParkingSensorImpl";
-
-async function start() 
-  const server = new DaprServer(`server-host`, `server-port`, `dapr-host`, `dapr-port`);
-  const client = new DaprClient(`dapr-host`, `dapr-port`);
-
-  await server.actor.init(); 
-  server.actor.registerActor(ParkingSensorImpl); 
-  await server.start();
-
-  // Register a timer
-  await client.actor.timerCreate(ParkingSensorImpl.name, `actor-id`, `timer-id`, {
-    callback: "method-to-excute-on-actor",
-    dueTime: Temporal.Duration.from({ seconds: 2 }),
-    period: Temporal.Duration.from({ seconds: 1 })
-  });
-
-  // Delete the timer
-  await client.actor.timerDelete(ParkingSensorImpl.name, `actor-id`, `timer-id`);
-}
-=======
 // ...
 
 const actor = builder.build(new ActorId("my-actor"));
@@ -198,19 +158,13 @@
 
 // Delete the timer
 await actor.unregisterActorTimer("timer-id");
->>>>>>> 915260bf
 ```
 
 ### Actor Reminders
 ```javascript
-<<<<<<< HEAD
-import { DaprClient, DaprServer } from "@dapr/dapr";
-import ParkingSensorImpl from "./ParkingSensorImpl";
-=======
 // ...
 
 const actor = builder.build(new ActorId("my-actor"));
->>>>>>> 915260bf
 
 // Register a reminder, it has a default callback: `receiveReminder`
 await actor.registerActorReminder(
