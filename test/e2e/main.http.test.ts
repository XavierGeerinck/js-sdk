--- conflicted
+++ resolved
@@ -1,16 +1,16 @@
 import { CommunicationProtocolEnum, DaprClient, DaprServer, HttpMethod } from '../../src';
 
-const serverHost = "127.0.0.1";
-const serverPort = "50001";
-const daprHost = "127.0.0.1";
-const daprPort = "50000"; // Dapr Sidecar Port of this Example Server
-const daprAppId = "test-suite";
+const serverHost = '127.0.0.1';
+const serverPort = '50001';
+const daprHost = '127.0.0.1';
+const daprPort = '50000'; // Dapr Sidecar Port of this Example Server
+const daprAppId = 'test-suite';
 
 describe('http/main', () => {
   let server: DaprServer;
   let client: DaprClient;
-  const mockBindingReceive = jest.fn(async (data: object) => console.log("mockBindingReceive"));
-  const mockPubSubSubscribe = jest.fn(async (data: object) => console.log("mockPubSubSubscribe"));
+  const mockBindingReceive = jest.fn(async (data: object) => console.log('mockBindingReceive'));
+  const mockPubSubSubscribe = jest.fn(async (data: object) => console.log('mockPubSubSubscribe'));
 
   // We need to start listening on some endpoints already
   // this because Dapr is not dynamic and registers endpoints on boot
@@ -18,11 +18,11 @@
     server = new DaprServer(serverHost, serverPort, daprHost, daprPort, CommunicationProtocolEnum.HTTP);
     client = new DaprClient(daprHost, daprPort, CommunicationProtocolEnum.HTTP);
 
-    await server.binding.receive("binding-mqtt", mockBindingReceive);
-
-    // Test with: 
+    await server.binding.receive('binding-mqtt', mockBindingReceive);
+
+    // Test with:
     // dapr publish --publish-app-id test-suite --pubsub pubsub-redis --topic test-topic --data '{ "hello": "world" }'
-    await server.pubsub.subscribe("pubsub-redis", "test-topic", mockPubSubSubscribe);
+    await server.pubsub.subscribe('pubsub-redis', 'test-topic', mockPubSubSubscribe);
 
     // Start server
     await server.startServer();
@@ -30,7 +30,7 @@
 
   describe('binding', () => {
     it('should be able to receive events', async () => {
-      await client.binding.send("binding-mqtt", "create", { hello: "world" });
+      await client.binding.send('binding-mqtt', 'create', { hello: 'world' });
 
       // Delay a bit for event to arrive
       await new Promise((resolve, reject) => setTimeout(resolve, 250));
@@ -38,13 +38,13 @@
 
       // Also test for receiving data
       // @ts-ignore
-      expect(mockBindingReceive.mock.calls[0][0]["hello"]).toEqual("world");
-    })
+      expect(mockBindingReceive.mock.calls[0][0]['hello']).toEqual('world');
+    });
   });
 
   describe('pubsub', () => {
     it('should be able to send and receive events', async () => {
-      await client.pubsub.publish("pubsub-redis", "test-topic", { hello: "world" });
+      await client.pubsub.publish('pubsub-redis', 'test-topic', { hello: 'world' });
 
       // Delay a bit for event to arrive
       await new Promise((resolve, reject) => setTimeout(resolve, 250));
@@ -53,30 +53,30 @@
 
       // Also test for receiving data
       // @ts-ignore
-      expect(mockPubSubSubscribe.mock.calls[0][0]["hello"]).toEqual("world");
-    })
+      expect(mockPubSubSubscribe.mock.calls[0][0]['hello']).toEqual('world');
+    });
   });
 
   describe('invoker', () => {
     it('should be able to listen and invoke a service with GET', async () => {
-      const mock = jest.fn(async (data: object) => ({ hello: "world" }));
-
-      await server.invoker.listen("hello-world", mock, { method: HttpMethod.GET });
-      const res = await client.invoker.invoke(daprAppId, "hello-world", HttpMethod.GET);
+      const mock = jest.fn(async (data: object) => ({ hello: 'world' }));
+
+      await server.invoker.listen('hello-world', mock, { method: HttpMethod.GET });
+      const res = await client.invoker.invoke(daprAppId, 'hello-world', HttpMethod.GET);
 
       // Delay a bit for event to arrive
       // await new Promise((resolve, reject) => setTimeout(resolve, 250));
 
       expect(mock.mock.calls.length).toBe(1);
       expect(JSON.stringify(res)).toEqual(`{"hello":"world"}`);
-    })
+    });
 
     it('should be able to listen and invoke a service with POST data', async () => {
-      const mock = jest.fn(async (data: object) => ({ hello: "world" }));
-
-      await server.invoker.listen("hello-world", mock, { method: HttpMethod.POST });
-      const res = await client.invoker.invoke(daprAppId, "hello-world", HttpMethod.POST, {
-        hello: "world"
+      const mock = jest.fn(async (data: object) => ({ hello: 'world' }));
+
+      await server.invoker.listen('hello-world', mock, { method: HttpMethod.POST });
+      const res = await client.invoker.invoke(daprAppId, 'hello-world', HttpMethod.POST, {
+        hello: 'world',
       });
 
       // Delay a bit for event to arrive
@@ -84,240 +84,223 @@
 
       expect(mock.mock.calls.length).toBe(1);
       expect(JSON.stringify(res)).toEqual(`{"hello":"world"}`);
-    })
+    });
   });
 
   describe('secrets', () => {
     it('should be able to correctly fetch the secrets by a single key', async () => {
-      const res = await client.secret.get("secret-envvars", "TEST_SECRET_1");
+      const res = await client.secret.get('secret-envvars', 'TEST_SECRET_1');
       expect(JSON.stringify(res)).toEqual(`{"TEST_SECRET_1":"secret_val_1"}`);
     });
 
     it('should be able to correctly fetch the secrets in bulk', async () => {
-      const res = await client.secret.getBulk("secret-envvars");
+      const res = await client.secret.getBulk('secret-envvars');
       expect(Object.keys(res).length).toBeGreaterThan(1);
     });
   });
 
   describe('state', () => {
     it('should be able to save the state', async () => {
-      await client.state.save("state-redis", [
-        {
-          key: "key-1",
-          value: "value-1"
-        },
-        {
-          key: "key-2",
-          value: "value-2"
-        },
-        {
-          key: "key-3",
-          value: "value-3"
-        }
+      await client.state.save('state-redis', [
+        {
+          key: 'key-1',
+          value: 'value-1',
+        },
+        {
+          key: 'key-2',
+          value: 'value-2',
+        },
+        {
+          key: 'key-3',
+          value: 'value-3',
+        },
       ]);
 
-      const res = await client.state.get("state-redis", "key-1");
-      expect(res).toEqual("value-1");
+      const res = await client.state.get('state-redis', 'key-1');
+      expect(res).toEqual('value-1');
     });
 
     it('should be able to get the state in bulk', async () => {
-      await client.state.save("state-redis", [
-        {
-          key: "key-1",
-          value: "value-1"
-        },
-        {
-          key: "key-2",
-          value: "value-2"
-        },
-        {
-          key: "key-3",
-          value: "value-3"
-        }
+      await client.state.save('state-redis', [
+        {
+          key: 'key-1',
+          value: 'value-1',
+        },
+        {
+          key: 'key-2',
+          value: 'value-2',
+        },
+        {
+          key: 'key-3',
+          value: 'value-3',
+        },
       ]);
 
-      const res = await client.state.getBulk("state-redis", ["key-3", "key-2"]);
-
-      expect(res).toEqual(expect.arrayContaining([
-        expect.objectContaining({ key: "key-2", data: "value-2" }),
-        expect.objectContaining({ key: "key-3", data: "value-3" })
-      ]))
+      const res = await client.state.getBulk('state-redis', ['key-3', 'key-2']);
+
+      expect(res).toEqual(
+        expect.arrayContaining([
+          expect.objectContaining({ key: 'key-2', data: 'value-2' }),
+          expect.objectContaining({ key: 'key-3', data: 'value-3' }),
+        ]),
+      );
     });
 
     it('should be able to delete a key from the state store', async () => {
-      await client.state.save("state-redis", [
-        {
-          key: "key-1",
-          value: "value-1"
-        },
-        {
-          key: "key-2",
-          value: "value-2"
-        },
-        {
-          key: "key-3",
-          value: "value-3"
-        }
+      await client.state.save('state-redis', [
+        {
+          key: 'key-1',
+          value: 'value-1',
+        },
+        {
+          key: 'key-2',
+          value: 'value-2',
+        },
+        {
+          key: 'key-3',
+          value: 'value-3',
+        },
       ]);
 
-      await client.state.delete("state-redis", "key-2");
-      const res = await client.state.get("state-redis", "key-2");
-      expect(res).toEqual("");
-    });
-
-<<<<<<< HEAD
+      await client.state.delete('state-redis', 'key-2');
+      const res = await client.state.get('state-redis', 'key-2');
+      expect(res).toEqual('');
+    });
+
     describe('state', () => {
-        it('should be able to save the state', async () => {
-            await client.state.save("state-redis", [
-                {
-                    key: "key-1",
-                    value: "value-1"
+      it('should be able to save the state', async () => {
+        await client.state.save('state-redis', [
+          {
+            key: 'key-1',
+            value: 'value-1',
+          },
+          {
+            key: 'key-2',
+            value: 2,
+          },
+          {
+            key: 'key-3',
+            value: true,
+          },
+          {
+            key: 'key-4',
+            value: {
+              nested: {
+                str: 'string',
+                num: 123,
+              },
+            },
+          },
+        ]);
+
+        const res = await Promise.all([
+          client.state.get('state-redis', 'key-1'),
+          client.state.get('state-redis', 'key-2'),
+          client.state.get('state-redis', 'key-3'),
+          client.state.get('state-redis', 'key-4'),
+        ]);
+
+        expect(res).toEqual([
+          'value-1',
+          2,
+          true,
+          {
+            nested: {
+              str: 'string',
+              num: 123,
+            },
+          },
+        ]);
+      });
+
+      it('should be able to get the state in bulk', async () => {
+        await client.state.save('state-redis', [
+          {
+            key: 'key-1',
+            value: 'value-1',
+          },
+          {
+            key: 'key-2',
+            value: 2,
+          },
+          {
+            key: 'key-3',
+            value: true,
+          },
+          {
+            key: 'key-4',
+            value: {
+              nested: {
+                str: 'string',
+                num: 123,
+              },
+            },
+          },
+        ]);
+
+        const res = await client.state.getBulk('state-redis', ['key-3', 'key-2', 'key-1', 'key-4']);
+
+        expect(res).toEqual(
+          expect.arrayContaining([
+            expect.objectContaining({ key: 'key-1', data: 'value-1' }),
+            expect.objectContaining({ key: 'key-2', data: 2 }),
+            expect.objectContaining({ key: 'key-3', data: true }),
+            expect.objectContaining({
+              key: 'key-4',
+              data: {
+                nested: {
+                  str: 'string',
+                  num: 123,
                 },
-                {
-                    key: "key-2",
-                    value: 2
-                },
-                {
-                    key: "key-3",
-                    value: true
-                },
-                {
-                    key: "key-4",
-                    value: {
-                        nested: {
-                            str: "string",
-                            num: 123
-                        }
-                    }
-                }
-            ]);
-
-            const res = await Promise.all([
-                client.state.get("state-redis", "key-1"),
-                client.state.get("state-redis", "key-2"),
-                client.state.get("state-redis", "key-3"),
-                client.state.get("state-redis", "key-4")
-            ])
-
-            expect(res).toEqual([
-                "value-1",
-                2,
-                true,
-                {
-                    nested: {
-                        str: "string",
-                        num: 123
-                    }
-                }
-            ]);
-        });
-
-        it('should be able to get the state in bulk', async () => {
-            await client.state.save("state-redis", [
-                {
-                    key: "key-1",
-                    value: "value-1"
-                },
-                {
-                    key: "key-2",
-                    value: 2
-                },
-                {
-                    key: "key-3",
-                    value: true
-                },
-                {
-                    key: "key-4",
-                    value: {
-                        nested: {
-                            str: "string",
-                            num: 123
-                        }
-                    }
-                }
-            ]);
-
-            const res = await client.state.getBulk("state-redis", ["key-3", "key-2", "key-1", "key-4"]);
-
-            expect(res).toEqual(expect.arrayContaining([
-                expect.objectContaining({ key: "key-1", data: "value-1" }),
-                expect.objectContaining({ key: "key-2", data: 2 }),
-                expect.objectContaining({ key: "key-3", data: true }),
-                expect.objectContaining({ key: "key-4", data: {
-                    nested: {
-                        str: "string",
-                        num: 123
-                    }
-                }})
-            ]))
-        });
-
-        it('should be able to delete a key from the state store', async () => {
-            await client.state.save("state-redis", [
-                {
-                    key: "key-1",
-                    value: "value-1"
-                },
-                {
-                    key: "key-2",
-                    value: "value-2"
-                },
-                {
-                    key: "key-3",
-                    value: "value-3"
-                }
-            ]);
-
-            await client.state.delete("state-redis", "key-2");
-            const res = await client.state.get("state-redis", "key-2");
-            expect(res).toEqual("");
-        });
-
-        it('should be able to perform a transaction that replaces a key and deletes another', async () => {
-            await client.state.transaction("state-redis", [
-                {
-                    operation: "upsert",
-                    request: {
-                        key: "key-1",
-                        value: "my-new-data-1"
-                    }
-                },
-                {
-                    operation: "delete",
-                    request: {
-                        key: "key-3"
-                    }
-                }
-            ]);
-
-            const resTransactionDelete = await client.state.get("state-redis", "key-3");
-            const resTransactionUpsert = await client.state.get("state-redis", "key-1");
-            expect(resTransactionDelete).toEqual("");
-            expect(resTransactionUpsert).toEqual("my-new-data-1");
-        });
-=======
-    it('should be able to perform a transaction that replaces a key and deletes another', async () => {
-      await client.state.transaction("state-redis", [
-        {
-          operation: "upsert",
-          request: {
-            key: "key-1",
-            value: "my-new-data-1"
-          }
-        },
-        {
-          operation: "delete",
-          request: {
-            key: "key-3"
-          }
-        }
-      ]);
-
-      const resTransactionDelete = await client.state.get("state-redis", "key-3");
-      const resTransactionUpsert = await client.state.get("state-redis", "key-1");
-      expect(resTransactionDelete).toEqual("");
-      expect(resTransactionUpsert).toEqual("my-new-data-1");
->>>>>>> 83752c48
+              },
+            }),
+          ]),
+        );
+      });
+
+      it('should be able to delete a key from the state store', async () => {
+        await client.state.save('state-redis', [
+          {
+            key: 'key-1',
+            value: 'value-1',
+          },
+          {
+            key: 'key-2',
+            value: 'value-2',
+          },
+          {
+            key: 'key-3',
+            value: 'value-3',
+          },
+        ]);
+
+        await client.state.delete('state-redis', 'key-2');
+        const res = await client.state.get('state-redis', 'key-2');
+        expect(res).toEqual('');
+      });
+
+      it('should be able to perform a transaction that replaces a key and deletes another', async () => {
+        await client.state.transaction('state-redis', [
+          {
+            operation: 'upsert',
+            request: {
+              key: 'key-1',
+              value: 'my-new-data-1',
+            },
+          },
+          {
+            operation: 'delete',
+            request: {
+              key: 'key-3',
+            },
+          },
+        ]);
+
+        const resTransactionDelete = await client.state.get('state-redis', 'key-3');
+        const resTransactionUpsert = await client.state.get('state-redis', 'key-1');
+        expect(resTransactionDelete).toEqual('');
+        expect(resTransactionUpsert).toEqual('my-new-data-1');
+      });
     });
   });
 
@@ -373,4 +356,4 @@
   //         expect(JSON.stringify(res)).toEqual(`{}`);
   //     });
   // });
-})+});