--- conflicted
+++ resolved
@@ -13,12 +13,8 @@
 
 import { randomUUID } from "crypto";
 import { CommunicationProtocolEnum, DaprClient, LogLevel } from "../../../src";
-<<<<<<< HEAD
 import { LockStatus } from "../../../src/types/lock/UnlockResponse";
-=======
-import { expect, describe, it } from "@jest/globals";
 import { sleep } from "../../../src/utils/NodeJS.util";
->>>>>>> d742c368
 
 const daprHost = "127.0.0.1";
 const daprGrpcPort = "50000";
@@ -149,7 +145,6 @@
     });
   });
 
-<<<<<<< HEAD
   describe("distributed lock", () => {
     runIt("should be able to acquire a new lock and unlock", async (client: DaprClient) => {
       const resourceId = randomUUID();
@@ -216,7 +211,8 @@
         expect(unlock.status).toEqual(LockStatus.LockBelongsToOthers);
       },
     );
-=======
+  });
+
   describe("state", () => {
     const stateStoreName = "state-redis";
     const stateStoreMongoDbName = "state-mongodb";
@@ -553,6 +549,5 @@
       });
       expect(result).toEqual({ results: [] });
     });
->>>>>>> d742c368
   });
 });