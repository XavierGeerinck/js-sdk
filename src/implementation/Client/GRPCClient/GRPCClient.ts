--- conflicted
+++ resolved
@@ -44,11 +44,8 @@
     this.clientPort = port;
     this.clientCredentials = grpc.ChannelCredentials.createInsecure();
     this.options = options;
-<<<<<<< HEAD
     this.logger = logger;
-=======
     this.isInitialized = false;
->>>>>>> c0037708
 
     this.logger.info(this.LOG_COMPONENT, this.LOG_AREA,`Opening connection to ${this.clientHost}:${this.clientPort}`);
     this.client = new DaprClient(`${this.clientHost}:${this.clientPort}`, this.clientCredentials);
